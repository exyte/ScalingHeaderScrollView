--- conflicted
+++ resolved
@@ -8,29 +8,6 @@
 
 import SwiftUI
 
-<<<<<<< HEAD
-struct CircleButtonStyle: ButtonStyle {
-
-    var imageName: String
-    var foreground = Color.black
-    var background = Color.white
-    var width: CGFloat = 40
-    var height: CGFloat = 40
-
-    func makeBody(configuration: Configuration) -> some View {
-        Circle()
-            .fill(background)
-            .overlay(Image(systemName: imageName)
-                        .resizable()
-                        .scaledToFit()
-                        .foregroundColor(foreground)
-                        .padding(12))
-            .frame(width: width, height: height)
-    }
-}
-
-=======
->>>>>>> 04630efc
 struct HireButtonStyle: ButtonStyle {
 
     var foreground = Color.white
